html, input {
  font-family: 'Roboto', sans-serif;
}
html, body {
  margin: 0;
  padding: 0;
}
h1 {font-size: 14pt;}
h2 {font-size: 12pt;}
#graph {
  position: absolute;
  top: 0;
  left: 0;
  bottom: 0;
  right: 2em;
  overflow: auto;
  transition: right .3s ease-out;
}

#graph-controls {
  position: absolute;
  bottom: 1em;
  right: 4em;
}
#graph-controls button {
  dispaly: inline-block;
  font-size: 30px;
  line-height: 30px;
  height: 30px;
  width: 1em;
  margin: 0;
  padding: 0;
  background-color: #eee;
  border-radius: .1em;
}
body.open #graph-controls {
  right: 32em;
}

body.open #graph {
  right: 30em;
}
#inspector {
  position: fixed;
  top: 0;
  right: -28em;
  bottom: 0;
  border-left: solid 1px black;
  background-color: rgba(255,255,255,.85);
  width: 30em;
  transition: right .3s ease-out;
  overflow: hidden;
}
body.open #inspector {
  right: 0;
  bottom: 0;
  overflow: auto;
}
#inspector .tag {
  cursor: pointer;
  display: inline-block;
  background-color: #ddd;
  padding: 2px;
  margin: 1px 4px;
}
#inspector .tag:hover {
  background-color: #ddf;
}
#inspector .description {
  font-weight: bold;
}
#inspector .module {
  white-space: nowrap;
}
#inspector #tabs {
  z-index: 1;
  position: fixed;
  width: 100%;
  white-space: nowrap;
  background-color: #888;
  font-size: 0;
}
#inspector #tabs input {
  border: none;
}
#inspector #tabs > * {
  display: inline-block;
  cursor: pointer;
  font-size: 12pt;
  font-weight: bold;
  background-color: #ccc;
  line-height: 24pt;
  padding: 0 10px;
}
#inspector #tabs .button {
  display: inline-block;
  text-align: center;
  border: none;
  border-right: solid 1px #888;
  background-color: #ccc;
}
#inspector #tabs .button.active {
  background-color: white;
}
#inspector .pane > div {
  margin: .5em 0;
}

.pane {
  position: absolute;
  top: 24px;
  display: none;
  padding: .3em .5em;
<<<<<<< HEAD
=======
  padding-right: 0;
>>>>>>> fa49179a
  bottom: 0px;
}
.pane.open {
  display: block;
}

.stats th {text-align: left;}
.stats td {text-align: left;}

.loader {
  border: solid 1px gray;
  border-radius: 4px;
  display: inline-block;
  white-space: nowrap;
  overflow: hidden;
  text-overflow: ellipsis;
  width: calc(11em - 20px);
  padding: 4px;
  margin: 4px;
}
.loader span {
    border: 4px solid #ccc;
    border-radius: 50%;
    width: 10px;
    height: 10px;
    display: inline-block;
    float: left;
    margin-right: 4px;
}
.loader.active span {
    border-top-color: #090;
    animation: spin 2s linear infinite;
}
.loader.success span {
  border-color: #090;
}
.loader.error span {
  border-color: #900;
}

svg {
  fill: #666;
}
g .node * {
  cursor: pointer;
}
g .node polygon {
  fill: white;
}
g .selected > polygon {
  fill: #ddf;
  stroke-width: 3;
  stroke: #33c;
}
g .stub > polygon {
  stroke-dasharray: 4,4;
  stroke: #666;
}


#fog {
  position: absolute;
  right: 0;
  right: -45px;
  top: 30px;
  background:#084;
  box-shadow:2px 2px 5px rgba(0,0,0,0.8);
  color:#fff;
  display:block;
  font-size:1.2em;
  font-weight:bold;
  overflow:hidden;
  padding:4px 40px;
  text-align:center;
  text-decoration:none;
  transition:0.5s;
  transform:rotate(45deg);
}
#fog:hover {
  background: #066;
}

@keyframes spin {
    0% { transform: rotate(0deg); }
    100% { transform: rotate(360deg); }
}<|MERGE_RESOLUTION|>--- conflicted
+++ resolved
@@ -111,10 +111,7 @@
   top: 24px;
   display: none;
   padding: .3em .5em;
-<<<<<<< HEAD
-=======
   padding-right: 0;
->>>>>>> fa49179a
   bottom: 0px;
 }
 .pane.open {
