--- conflicted
+++ resolved
@@ -8,22 +8,6 @@
   plugins: ['@typescript-eslint', 'prettier'],
   extends: ['eslint:recommended', 'plugin:@typescript-eslint/recommended'],
   rules: {
-<<<<<<< HEAD
-    'arrow-parens': ['error', 'as-needed'],
-    'brace-style': ['error', '1tbs'],
-    eqeqeq: 'off',
-    'import/no-absolute-path': 'off',
-    'jsx-quotes': ['error', 'prefer-single'],
-    'multiline-ternary': 'off',
-    'no-mixed-operators': 'off',
-    'no-return-assign': 'off',
-    'no-var': ['error'],
-    'one-var': 'off',
-    'react/prop-types': 'off', // TODO: Enable this
-    'space-before-function-paren': ['error', 'never'],
-  }
-=======
     '@typescript-eslint/ban-ts-comment': 'off',
   },
->>>>>>> 180d97ce
 };