--- conflicted
+++ resolved
@@ -1,9 +1,5 @@
-<<<<<<< HEAD
 import { d3 } from '/vendor/shims.js';
 import { html, useContext, useEffect, useRef } from '/vendor/preact.js';
-=======
-import { html, useContext, useEffect } from '../vendor/preact.js';
->>>>>>> 16adfdfc
 import { AppContext } from './App.js';
 import { Pane, Section, Tags, Tag } from './Inspector.js';
 import { $, simplur } from './util.js';
